{
    "name": "systemverilog",
    "displayName": "SystemVerilog - Language Support",
    "description": "Language support for Verilog and SystemVerilog.",
    "version": "0.10.11",
    "publisher": "eirikpre",
    "author": {
        "name": "Eirik Prestegårdshus",
        "email": "eirikpre@gmail.com"
    },
    "license": "MIT",
    "categories": [
        "Programming Languages",
        "Snippets"
    ],
    "keywords": [
        "verilog",
        "systemverilog",
        "syntax",
        "highlighting",
        "hdl"
    ],
    "icon": "resources/sys_verilog_logo.png",
    "galleryBanner": {
        "color": "#1e415e",
        "theme": "dark"
    },
    "repository": {
        "type": "git",
        "url": "https://github.com/eirikpre/VSCode-SystemVerilog"
    },
    "engines": {
        "vscode": "^1.50.1"
    },
    "activationEvents": [
        "onLanguage:systemverilog",
        "onLanguage:verilog",
        "onLanguage:markdown",
        "workspaceContains:**/*.{sv,v,svh,vh}"
    ],
    "main": "./out/extension.js",
    "contributes": {
        "languages": [
            {
                "id": "systemverilog",
                "aliases": [
                    "SystemVerilog",
                    "systemverilog",
                    "System Verilog",
                    "Systemverilog"
                ],
                "extensions": [
                    ".sv",
                    ".svh"
                ],
                "configuration": "./systemverilog-configuration.json"
            },
            {
                "id": "verilog",
                "aliases": [
                    "Verilog",
                    "verilog"
                ],
                "extensions": [
                    ".v",
                    ".vh"
                ],
                "configuration": "./systemverilog-configuration.json"
            }
        ],
        "snippets": [
            {
                "language": "systemverilog",
                "path": "./snippets/systemverilog.json"
            },
            {
                "language": "verilog",
                "path": "./snippets/systemverilog.json"
            }
        ],
        "grammars": [
            {
                "language": "systemverilog",
                "scopeName": "source.systemverilog",
                "path": "./syntaxes/systemverilog.tmLanguage.json"
            },
            {
                "language": "verilog",
                "scopeName": "source.systemverilog",
                "path": "./syntaxes/systemverilog.tmLanguage.json"
            },
            {
                "scopeName": "markdown.verilog.codeblock",
                "path": "./syntaxes/codeblock.json",
                "injectTo": [
                    "text.html.markdown"
                ],
                "embeddedLanguages": {
                    "meta.embedded.block.systemverilog": "source.systemverilog",
                    "meta.embedded.block.verilog": "source.verilog"
                }
            }
        ],
        "configuration": [
            {
                "title": "SystemVerilog Language Server",
                "properties": {
                    "systemverilog.disableIndexing": {
                        "type": "boolean",
                        "default": false,
                        "description": "Disable automatic indexing when opening a folder or workspace."
                    },
                    "systemverilog.parallelProcessing": {
                        "type": "integer",
                        "default": 10,
                        "description": "The number of files the extension should attempt to process in parallel. Processing consist of opening found files and perform matching to find symbols."
                    },
                    "systemverilog.includeIndexing": {
                        "type": "array",
                        "default": [
                            "**/*.{sv,v,svh,vh}"
                        ],
                        "description": "Files included for indexing (glob pattern)."
                    },
                    "systemverilog.excludeIndexing": {
                        "type": "string",
                        "default": "",
                        "description": "Files excluded from indexing (glob pattern)."
                    },
                    "systemverilog.forceFastIndexing": {
                        "type": "boolean",
                        "default": true,
                        "description": "Force indexing to use fast regular expression parsing."
                    },
                    "systemverilog.enableIncrementalIndexing": {
                        "type": "boolean",
                        "default": true,
                        "description": "Enable incremental indexation as you open files."
                    },
                    "systemverilog.documentSymbolsPrecision": {
                        "type": "string",
                        "enum": [
                            "full",
                            "declaration",
                            "fast"
                        ],
                        "default": "full",
                        "description": "The level of detail the parser should look for when looking for symbols."
                    },
                    "systemverilog.compilerType": {
                        "type": "string",
                        "enum": [
                            "Verilator",
                            "VCS"
                        ],
                        "default": "Verilator",
                        "description": "Select the compiler type from the drop down list."
                    },
                    "systemverilog.launchConfiguration": {
                        "type": "string",
                        "default": "verilator --sv --lint-only --language 1800-2012 --Wall",
                        "description": "Launch command for running the compiler."
                    },
                    "systemverilog.formatCommand": {
                        "type": "string",
                        "default": "verible-verilog-format",
                        "description": "Launch command for running the formatter."
                    },
                    "systemverilog.compileOnSave": {
                        "type": "boolean",
                        "default": false,
                        "description": "Compile SystemVerilog/Verilog files when saved."
                    },
                    "systemverilog.trace.server": {
                        "type": "string",
                        "enum": [
                            "off",
                            "messages",
                            "verbose"
                        ],
                        "default": "off",
                        "description": "Traces the communication between VS Code and the SystemVerilog language server."
                    },
                    "systemverilog.antlrVerification": {
                        "type": "boolean",
                        "default": false,
                        "description": "Use ANTLR parser to verify text documents when edited."
                    },
                    "systemverilog.verifyOnOpen": {
                        "type": "boolean",
                        "default": false,
                        "description": "Run ANTLR verification on all files when opened."
                    }
                }
            }
        ],
        "commands": [
            {
                "command": "systemverilog.build_index",
                "title": "SystemVerilog: Build index of modules in workspace"
            },
            {
                "command": "systemverilog.auto_instantiate",
                "title": "SystemVerilog: Auto instantiate modules in workspace"
            },
            {
                "command": "systemverilog.compile",
                "title": "SystemVerilog: Compile the opened document"
            }
        ],
        "jsonValidation": [
            {
                "fileMatch": "tasks.json",
                "url": "./schemas/tasks.schema.json"
            }
        ],
        "problemMatchers": [
            {
                "name": "vlog-error",
                "owner": "Questasim",
                "source": "systemverilog",
                "severity": "error",
                "fileLocation": "autoDetect",
                "pattern": [
                    {
                        "regexp": "\\*\\* Error: ([^:]*?)\\((\\d+)\\): \\((.*?)\\) (.*)",
                        "file": 1,
                        "line": 2,
                        "code": 3,
                        "message": 4
                    }
                ]
            },
            {
                "name": "vlog-warn",
                "owner": "Questasim",
                "source": "systemverilog",
                "severity": "warning",
                "fileLocation": "autoDetect",
                "pattern": [
                    {
                        "regexp": "\\*\\* Warning: ([^:]*?)\\((\\d+)\\): \\((.*?)\\) (.*)",
                        "file": 1,
                        "line": 2,
                        "code": 3,
                        "message": 4
                    }
                ]
            },
            {
                "name": "vlog-info",
                "owner": "Questasim",
                "source": "systemverilog",
                "severity": "info",
                "fileLocation": "autoDetect",
                "pattern": [
                    {
                        "regexp": "\\*\\* (Info|Note \\(downgraded\\)): ([^:]*?)\\((\\d+)\\): \\((.*?)\\) (.*)",
                        "file": 2,
                        "line": 3,
                        "code": 4,
                        "message": 5
                    }
                ]
            },
            {
                "name": "vsim-error",
                "owner": "Questasim",
                "source": "systemverilog",
                "severity": "error",
                "fileLocation": "autoDetect",
                "pattern": [
                    {
                        "regexp": "\\*\\* Error: (.*)",
                        "message": 1
                    },
                    {
                        "regexp": ".*? File: (.+?) Line: (\\d+)",
                        "file": 1,
                        "line": 2
                    }
                ]
            },
            {
                "name": "vsim-warning",
                "owner": "Questasim",
                "source": "systemverilog",
                "severity": "warning",
                "fileLocation": "autoDetect",
                "pattern": [
                    {
                        "regexp": "\\*\\* Warning: (.*)",
                        "message": 1
                    },
                    {
                        "regexp": ".*? File: (.+?) Line: (\\d+)",
                        "file": 1,
                        "line": 2
                    }
                ]
            },
            {
                "name": "vsim-info",
                "owner": "Questasim",
                "source": "systemverilog",
                "severity": "info",
                "fileLocation": "autoDetect",
                "pattern": [
                    {
                        "regexp": "\\*\\* Info: (.*)",
                        "message": 1
                    },
                    {
                        "regexp": ".*? File: (.+?) Line: (\\d+)",
                        "file": 1,
                        "line": 2
                    }
                ]
            },
            {
                "name": "verilator-error",
                "owner": "Verilator",
                "source": "systemverilog",
                "severity": "error",
                "fileLocation": "autoDetect",
                "pattern": [
                    {
                        "regexp": "%Error(-[A-Z0-9]+)?: ((\\S+):(\\d+):((\\d+):)? )?(.*)$",
                        "severity": 1,
                        "file": 2,
                        "line": 3,
                        "column": 4,
                        "message": 5
                    }
                ]
            },
            {
                "name": "verilator-warning",
                "owner": "Verilator",
                "source": "systemverilog",
                "severity": "warning",
                "fileLocation": "autoDetect",
                "pattern": [
                    {
                        "regexp": "%Warning(-[A-Z0-9]+)?: ((\\S+):(\\d+):((\\d+):)? )?(.*)$",
                        "severity": 1,
                        "file": 2,
                        "line": 3,
                        "column": 4,
                        "message": 5
                    }
                ]
            },
            {
                "name": "verible-error",
                "owner": "Verible",
                "source": "systemverilog",
                "severity": "error",
                "fileLocation": "autoDetect",
                "pattern": [
                    {
                        "regexp": "^(.+?):(\\d+):(\\d+):\\s+(.+?)\\s+\\(https://github\\.com/google/verible\\)\\.$",
                        "file": 1,
                        "line": 2,
                        "column": 3,
                        "message": 4
                    }
                ]
            },
            {
                "name": "verible-warning",
                "owner": "Verible",
                "source": "systemverilog",
                "severity": "warning",
                "fileLocation": "autoDetect",
                "pattern": [
                    {
                        "regexp": "^(.+?):(\\d+):(\\d+):\\s+(.+?)\\s+\\[(Style:\\s+[-\\w]+)\\]\\s+\\[([-\\w]+)\\]$",
                        "file": 1,
                        "line": 2,
                        "column": 3,
                        "message": 4
                    }
                ]
            }
        ]
    },
    "scripts": {
        "vscode:prepublish": "npm run compile",
        "compile": "npm run yj && npm run antlr4ts_compile && tsc -p ./",
        "watch": "tsc -watch -p ./",
        "test": "npm run compile && node ./out/test/runTest.js",
        "coverage": "nyc npm test",
        "antlr4ts_compile": "antlr4ts -visitor ./src/compiling/ANTLR/grammar/SystemVerilog.g4 -o ./src/compiling/ANTLR/grammar/build",
<<<<<<< HEAD
        "lint": "eslint -c .eslintrc --ext .ts src",
        "pretty": "prettier --write \"**/*\"",
        "pretty:check": "prettier --check \"**/*\""
    },
    "devDependencies": {
        "@types/glob": "^7.1.3",
        "@types/mocha": "^5.2.7",
        "@types/node": "^12.19.11",
        "@types/vscode": "^1.50.1",
        "@typescript-eslint/eslint-plugin": "^4.11.1",
        "@typescript-eslint/parser": "^4.11.1",
        "antlr4ts-cli": "^0.5.0-alpha.3",
        "eslint": "^7.17.0",
        "eslint-config-airbnb-typescript": "^12.0.0",
        "eslint-config-prettier": "^7.1.0",
        "eslint-plugin-import": "^2.22.1",
        "eslint-plugin-jsx-a11y": "^6.4.1",
        "eslint-plugin-react": "^7.22.0",
=======
        "yj": "npx js-yaml ./syntaxes/systemverilog.tmLanguage.yaml > ./syntaxes/systemverilog.tmLanguage.json"
    },
    "devDependencies": {
        "@types/glob": "^7.1.3",
        "@types/mocha": "^8.2.0",
        "@types/node": "^12.19.12",
        "@types/vscode": "^1.52.0",
        "antlr4ts-cli": "^0.5.0-alpha.4",
>>>>>>> 6a824bd4
        "languages": "0.1.3",
        "mocha": "^8.2.1",
        "mocha-multi-reporters": "^1.5.1",
        "nyc": "^15.1.0",
        "prettier": "^2.2.1",
        "typescript": "^3.9.7",
        "vscode-test": "^1.4.1"
    },
    "dependencies": {
<<<<<<< HEAD
        "antlr4": "^4.9.0",
        "antlr4ts": "^0.5.0-alpha.3",
        "child_process": "^1.0.2",
        "glob": "^7.1.6",
        "minimatch": "^3.0.4",
        "uri-js": "^4.4.0",
=======
        "antlr4": "^4.9.1",
        "antlr4ts": "^0.5.0-alpha.4",
        "child_process": "^1.0.2",
        "glob": "^7.1.6",
        "uri-js": "^4.4.1",
>>>>>>> 6a824bd4
        "vscode-languageclient": "^5.2.1",
        "vscode-languageserver": "^5.2.1"
    }
}<|MERGE_RESOLUTION|>--- conflicted
+++ resolved
@@ -392,10 +392,10 @@
         "test": "npm run compile && node ./out/test/runTest.js",
         "coverage": "nyc npm test",
         "antlr4ts_compile": "antlr4ts -visitor ./src/compiling/ANTLR/grammar/SystemVerilog.g4 -o ./src/compiling/ANTLR/grammar/build",
-<<<<<<< HEAD
         "lint": "eslint -c .eslintrc --ext .ts src",
         "pretty": "prettier --write \"**/*\"",
-        "pretty:check": "prettier --check \"**/*\""
+        "pretty:check": "prettier --check \"**/*\"",
+        "yj": "npx js-yaml ./syntaxes/systemverilog.tmLanguage.yaml > ./syntaxes/systemverilog.tmLanguage.json"
     },
     "devDependencies": {
         "@types/glob": "^7.1.3",
@@ -411,16 +411,6 @@
         "eslint-plugin-import": "^2.22.1",
         "eslint-plugin-jsx-a11y": "^6.4.1",
         "eslint-plugin-react": "^7.22.0",
-=======
-        "yj": "npx js-yaml ./syntaxes/systemverilog.tmLanguage.yaml > ./syntaxes/systemverilog.tmLanguage.json"
-    },
-    "devDependencies": {
-        "@types/glob": "^7.1.3",
-        "@types/mocha": "^8.2.0",
-        "@types/node": "^12.19.12",
-        "@types/vscode": "^1.52.0",
-        "antlr4ts-cli": "^0.5.0-alpha.4",
->>>>>>> 6a824bd4
         "languages": "0.1.3",
         "mocha": "^8.2.1",
         "mocha-multi-reporters": "^1.5.1",
@@ -430,20 +420,12 @@
         "vscode-test": "^1.4.1"
     },
     "dependencies": {
-<<<<<<< HEAD
-        "antlr4": "^4.9.0",
-        "antlr4ts": "^0.5.0-alpha.3",
-        "child_process": "^1.0.2",
-        "glob": "^7.1.6",
         "minimatch": "^3.0.4",
-        "uri-js": "^4.4.0",
-=======
         "antlr4": "^4.9.1",
         "antlr4ts": "^0.5.0-alpha.4",
         "child_process": "^1.0.2",
         "glob": "^7.1.6",
         "uri-js": "^4.4.1",
->>>>>>> 6a824bd4
         "vscode-languageclient": "^5.2.1",
         "vscode-languageserver": "^5.2.1"
     }
