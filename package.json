--- conflicted
+++ resolved
@@ -32,14 +32,6 @@
     "engines": {
         "vscode": "^1.51.0"
     },
-<<<<<<< HEAD
-=======
-    "categories": [
-        "Programming Languages",
-        "Formatters"
-    ],
-    "main": "./out/extension.js",
->>>>>>> a3553350
     "activationEvents": [
         "onLanguage:systemverilog",
         "onLanguage:verilog",
