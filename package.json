{
    "name": "systemverilog",
    "displayName": "SystemVerilog - Language Support",
    "description": "Language support for Verilog / SystemVerilog",
    "version": "0.8.1",
    "publisher": "eirikpre",
    "author": {
        "name": "Eirik Prestegårdshus",
        "email": "eirikpre@gmail.com"
    },
    "license": "MIT",
    "keywords": [
        "verilog",
        "systemverilog",
        "syntax",
        "highlighting",
        "hdl"
    ],
    "icon": "docs/icon2.png",
    "galleryBanner": {
        "color": "#1e415e",
        "theme": "dark"
    },
    "repository": {
        "type": "git",
        "url": "https://github.com/eirikpre/VSCode-SystemVerilog"
    },
    "engines": {
        "vscode": "^1.31.0"
    },
    "categories": [
        "Programming Languages"
    ],
    "main": "./out/extension.js",
    "activationEvents": [
        "onLanguage:systemverilog",
        "onLanguage:verilog",
        "workspaceContains:**/*.{sv,v}"
    ],
    "contributes": {
        "configuration": [
            {
                "title": "SystemVerilog",
                "properties": {
                    "systemverilog.disableIndexing": {
                        "type": "boolean",
                        "default": false,
                        "description": "Disable the automatic indexing when opening a folder or workspace"
                    },
                    "systemverilog.parallelProcessing": {
                        "type": "integer",
                        "default": 50,
                        "description": "This is the number of files it should attempt to process in parallel. Processing consist of opening found files and perform matching to find symbols."
                    },
                    "systemverilog.excludeIndexing": {
                        "type": "string",
                        "default": "insert globPattern here",
                        "description": "Exclude files from indexing by a globPattern"
                    },
                    "systemverilog.verilator.launchConfiguration": {
                        "type": "string",
                        "default": "verilator --sv --lint-only --language 1800-2012 --Wall",
                        "description": "Launch command for verilator"
<<<<<<< HEAD
=======
                    },
                    "systemverilog.verilator.compileOnSave": {
                        "type": "boolean",
                        "default": true,
                        "description": "Compile SystemVerilog/Verilog files when saved."
>>>>>>> 1df5dd2a
                    }
                }
            }
        ],
        "languages": [
            {
                "id": "systemverilog",
                "aliases": [
                    "SystemVerilog",
                    "systemverilog",
                    "System Verilog",
                    "Systemverilog"
                ],
                "extensions": [
                    ".sv",
                    ".svh"
                ],
                "configuration": "./language-configuration.json"
            },
            {
                "id": "verilog",
                "aliases": [
                    "Verilog",
                    "verilog"
                ],
                "extensions": [
                    ".v",
                    ".vh"
                ],
                "configuration": "./language-configuration.json"
            }
        ],
        "snippets": [
            {
                "language": "systemverilog",
                "path": "./snippets/systemverilog.json"
            },
            {
                "language": "verilog",
                "path": "./snippets/systemverilog.json"
            }
        ],
        "grammars": [
            {
                "language": "systemverilog",
                "scopeName": "text.systemverilog",
                "path": "./syntaxes/systemverilog.tmLanguage.json"
            },
            {
                "language": "verilog",
                "scopeName": "text.systemverilog",
                "path": "./syntaxes/systemverilog.tmLanguage.json"
            }
        ],
        "commands": [
            {
                "command": "systemverilog.build_index",
                "title": "SystemVerilog: Build index of modules in workspace"
            },
            {
                "command": "systemverilog.auto_instantiate",
                "title": "SystemVerilog: Auto instantiate modules in workspace"
            },
            {
                "command": "systemverilog.compile",
                "title": "SystemVerilog: Compile the opened document"
            }
        ]
    },
    "scripts": {
        "vscode:prepublish": "npm run compile",
        "compile": "tsc -p ./",
        "watch": "tsc -watch -p ./",
        "postinstall": "node ./node_modules/vscode/bin/install",
        "test": "npm run compile && node ./node_modules/vscode/bin/test"
    },
    "devDependencies": {
        "@types/mocha": "^5.2.7",
        "@types/node": "^12.6.9",
        "languages": "0.1.3",
        "typescript": "^3.5.3",
        "vscode": "^1.1.36"
    },
    "dependencies": {
        "child_process": "^1.0.2",
        "collections": "^5.1.9",
        "uri-js": "^4.2.2",
        "vscode-languageclient": "^5.2.1",
        "vscode-languageserver": "^5.2.1"
    }
}<|MERGE_RESOLUTION|>--- conflicted
+++ resolved
@@ -61,14 +61,11 @@
                         "type": "string",
                         "default": "verilator --sv --lint-only --language 1800-2012 --Wall",
                         "description": "Launch command for verilator"
-<<<<<<< HEAD
-=======
                     },
                     "systemverilog.verilator.compileOnSave": {
                         "type": "boolean",
-                        "default": true,
+                        "default": false,
                         "description": "Compile SystemVerilog/Verilog files when saved."
->>>>>>> 1df5dd2a
                     }
                 }
             }
@@ -147,7 +144,7 @@
     },
     "devDependencies": {
         "@types/mocha": "^5.2.7",
-        "@types/node": "^12.6.9",
+        "@types/node": "^12.7.0",
         "languages": "0.1.3",
         "typescript": "^3.5.3",
         "vscode": "^1.1.36"
