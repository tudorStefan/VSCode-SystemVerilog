{
    "name": "systemverilog",
    "displayName": "SystemVerilog - Language Support",
    "description": "Language support for Verilog / SystemVerilog",
    "version": "0.9.1",
    "publisher": "eirikpre",
    "author": {
        "name": "Eirik Prestegårdshus",
        "email": "eirikpre@gmail.com"
    },
    "license": "MIT",
    "keywords": [
        "verilog",
        "systemverilog",
        "syntax",
        "highlighting",
        "hdl"
    ],
    "icon": "docs/icon2.png",
    "galleryBanner": {
        "color": "#1e415e",
        "theme": "dark"
    },
    "repository": {
        "type": "git",
        "url": "https://github.com/eirikpre/VSCode-SystemVerilog"
    },
    "engines": {
        "vscode": "^1.31.0"
    },
    "categories": [
        "Programming Languages"
    ],
    "main": "./out/extension.js",
    "activationEvents": [
        "onLanguage:systemverilog",
        "onLanguage:verilog",
        "workspaceContains:**/*.{sv,v}"
    ],
    "contributes": {
        "configuration": [
            {
                "title": "System Verilog Language Server",
                "properties": {
                    "systemverilog.disableIndexing": {
                        "type": "boolean",
                        "default": false,
                        "description": "Disable the automatic indexing when opening a folder or workspace"
                    },
                    "systemverilog.parallelProcessing": {
                        "type": "integer",
                        "default": 10,
                        "description": "This is the number of files it should attempt to process in parallel. Processing consist of opening found files and perform matching to find symbols."
                    },
                    "systemverilog.excludeIndexing": {
                        "type": "string",
                        "default": "insert globPattern here",
                        "description": "Exclude files from indexing by a globPattern"
                    },
                    "systemverilog.forceFastIndexing": {
                        "type": "boolean",
                        "default": false,
                        "description": "Force indexing to use fast regex parsing"
                    },
                    "systemverilog.compilerType": {
                        "type": "string",
                        "enum": [
                            "Verilator",
                            "VCS"
                        ],
                        "default": "Verilator",
                        "description": "Select the compiler type from the drop down list."
                    },
                    "systemverilog.launchConfiguration": {
                        "type": "string",
                        "default": "verilator --sv --lint-only --language 1800-2012 --Wall",
                        "description": "Launch command for running the compiler"
                    },
                    "systemverilog.compileOnSave": {
                        "type": "boolean",
                        "default": false,
                        "description": "Compile SystemVerilog/Verilog files when saved."
                    },
                    "systemverilog.trace.server": {
                        "type": "string",
                        "enum": [
                            "verbose",
                            "none"
                        ],
                        "default": "verbose",
                        "description": "Output debugging information to console"
                    },
                    "systemverilog.antlrVerification": {
                        "type": "boolean",
                        "default": true,
                        "description": "Use ANTLR parser to verify text documents when edited."
                    },
                    "systemverilog.verifyOnOpen": {
                        "type": "boolean",
                        "default": true,
                        "description": "Run ANTLR verification on all files when opened."
                    }
                }
            }
        ],
        "languages": [
            {
                "id": "systemverilog",
                "aliases": [
                    "SystemVerilog",
                    "systemverilog",
                    "System Verilog",
                    "Systemverilog"
                ],
                "extensions": [
                    ".sv",
                    ".svh"
                ],
                "configuration": "./language-configuration.json"
            },
            {
                "id": "verilog",
                "aliases": [
                    "Verilog",
                    "verilog"
                ],
                "extensions": [
                    ".v",
                    ".vh"
                ],
                "configuration": "./language-configuration.json"
            }
        ],
        "snippets": [
            {
                "language": "systemverilog",
                "path": "./snippets/systemverilog.json"
            },
            {
                "language": "verilog",
                "path": "./snippets/systemverilog.json"
            }
        ],
        "grammars": [
            {
                "language": "systemverilog",
                "scopeName": "text.systemverilog",
                "path": "./syntaxes/systemverilog.tmLanguage.json"
            },
            {
                "language": "verilog",
                "scopeName": "text.systemverilog",
                "path": "./syntaxes/systemverilog.tmLanguage.json"
            }
        ],
        "commands": [
            {
                "command": "systemverilog.build_index",
                "title": "SystemVerilog: Build index of modules in workspace"
            },
            {
                "command": "systemverilog.auto_instantiate",
                "title": "SystemVerilog: Auto instantiate modules in workspace"
            },
            {
                "command": "systemverilog.compile",
                "title": "SystemVerilog: Compile the opened document"
            }
        ]
    },
    "scripts": {
        "vscode:prepublish": "npm run compile",
        "compile": "npm run antlr4ts_compile && tsc -p ./",
        "watch": "tsc -watch -p ./",
        "test": "npm run compile && node ./out/test/runTest.js",
        "coverage": "nyc npm test",
        "antlr4ts_compile": "antlr4ts -visitor ./src/compiling/ANTLR/grammar/SystemVerilog.g4 -o ./src/compiling/ANTLR/grammar/build"
    },
    "devDependencies": {
        "@types/glob": "^7.1.1",
        "@types/mocha": "^5.2.7",
<<<<<<< HEAD
        "@types/node": "^12.7.0",
        "@types/vscode": "^1.31.0",
        "antlr4ts-cli": "^0.5.0-alpha.3",
        "glob": "^7.1.4",
        "languages": "0.1.3",
        "nyc": "^14.1.1",
        "typescript": "^3.5.3",
        "mocha-multi-reporters": "^1.1.7",
        "vscode-test": "^1.0.0"
=======
        "@types/node": "^12.12.7",
        "languages": "0.1.3",
        "typescript": "^3.7.2",
        "vscode": "^1.1.36"
>>>>>>> 20f4720f
    },
    "dependencies": {
        "antlr4": "^4.7.2",
        "antlr4ts": "^0.5.0-alpha.3",
        "child_process": "^1.0.2",
        "mocha": "^6.2.2",
        "uri-js": "^4.2.2",
        "vscode-languageclient": "^5.2.1",
        "vscode-languageserver": "^5.2.1"
    }
}<|MERGE_RESOLUTION|>--- conflicted
+++ resolved
@@ -179,22 +179,15 @@
     "devDependencies": {
         "@types/glob": "^7.1.1",
         "@types/mocha": "^5.2.7",
-<<<<<<< HEAD
-        "@types/node": "^12.7.0",
+        "@types/node": "^12.12.7",
         "@types/vscode": "^1.31.0",
         "antlr4ts-cli": "^0.5.0-alpha.3",
         "glob": "^7.1.4",
         "languages": "0.1.3",
         "nyc": "^14.1.1",
-        "typescript": "^3.5.3",
+        "typescript": "^3.7.2",
         "mocha-multi-reporters": "^1.1.7",
         "vscode-test": "^1.0.0"
-=======
-        "@types/node": "^12.12.7",
-        "languages": "0.1.3",
-        "typescript": "^3.7.2",
-        "vscode": "^1.1.36"
->>>>>>> 20f4720f
     },
     "dependencies": {
         "antlr4": "^4.7.2",
