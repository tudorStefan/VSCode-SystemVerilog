# Change Log
All notable changes to the "VSCode SystemVerilog - Language Support" extension will be documented in this file.


## [Unreleased]
- Tree view of module hierarchy, given a top module
- IntelliSense support
- Back-end Language server for Systemverilog
- Complete syntax highlighting


<<<<<<< HEAD
=======
## [0.8.5] - 2019.09.06
- Added parsing and indexation of macros in smaller workspaces
- Added parsing of labels, so they show in the outline

>>>>>>> a2cca413
## [0.8.4] - 2019.08.15
- Added diagnostic support for `VCS` compiler
- Fixed #60

## [0.8.3] - 2019.08.09
- Reactive indexation now chooses regexes based on number of files
- `typedef` is now indexed

## [0.8.2] - 2019.08.01
- Keep track of the recently used modules in the indexer

## [0.8.1] - 2019.07.31
- Implemented the LSP structure: client/server functionality to communicate with the server from the extension.
- Migrated the compiling feature from the extension to the server.
- Added compile `onSave` event to trigger compiling documents if `systemverilog.verilator.compileOnSave` is set to true in the VSCode's settings

## [0.8.0] - 2019.07.16
- Compile an opened document using `Verilator` simulator, display errors/warnings as `Diagnostics` in documents: `oehaddouchi`
- Add output channel `SystemVerilog` : `oehaddouchi`

## [0.7.1] - 2019.07.05
- Back-end update to separate indexation and parsing from the providers
- Work-in-Progress shell for CompletionProvider thanks to `Eivindfy`

## [0.7.0]
- Instantiate module from already indexed module, big thanks to `oehaddouchi`
- Back-end update with more dynamic data structures

## [0.6.0]
- PCRE Regexes
- WorkspaceSymbolProvider now using DocumentSymbolProvider
- Indexing is faster because it's now matching the entire file.
- Stability upgrade with better promise handling

## [0.5.3]
- Bugfix to syntax highlighting
- Bugfix to regex matching, thanks to `patstew`
- Added parallelProcessing, the number of files processed in parallel

## [0.5.0]
- HoverProvider added, big thanks to `toastedcornflakes`
- Improvements to DocumentSymbolProvider to better support Hover
- Improvement to findFiles for better indexing

## [0.4.0] - 2018.09.14
- Added setting to exclude folders from indexing
- `.svh/.vh` files added to indexing, thanks to `Kelly Mills`
- virtual classes indexed, thanks to `Kelly Mills`

## [0.3.4] - 2018.05.29
- DefinitionProvider is now able to trace ports and parameters of instantiated modules

## [0.3.3] - 2018.05.29
- Added setting to turn off indexing
- DefinitionProver now finds multiple results
- Added option to cancel ongoing indexing

## [0.3.0] - 2018.05.09
- WorkspaceSymbolProvider now only opens 100 files at once
- Outline for definitionProvider created, lookup in the indexed symbols

## [0.2.4] - 2018.02.06
- DocumentSymbolProvider now provides instatiated modules
- Adjusted TM of module instantiation 

## [0.2.3] - 2018.02.03
- Added extension icon
- Updated description

## [0.2.0] - 2018.02.02
- Added snippets and Alpha 2 published

## [0.1.5] - 2018.02.02
- Syntax highlighting covers every keyword and module instantiation

## [0.1.4] - 2018.01.30
- Make sure that uppercase objects do not get colorized as parameter, eg. intf.GPIO
- Added additional bracket entries, thanks goes to n-badri for input
- Added filetype associations `vh` and `svh`, thanks goes to n-badri for input

## [0.1.0] - 2018.01.25
- Elaborate syntax highlighting
- Go to symbol covers entire workspace (max 50 results)

## [0.0.3] - 2018.01.23
- Added examples to a test folder
- Many additions to the textmate grammar

## [0.0.2] - 2018.01.23
- Go to symbol/module in workspace (root folder)
- Go to symbol in document

## [0.0.1] - 2018.01.15
- Initial release
- Initial Syntax highlighting (Not complete)<|MERGE_RESOLUTION|>--- conflicted
+++ resolved
@@ -9,13 +9,10 @@
 - Complete syntax highlighting
 
 
-<<<<<<< HEAD
-=======
 ## [0.8.5] - 2019.09.06
 - Added parsing and indexation of macros in smaller workspaces
 - Added parsing of labels, so they show in the outline
 
->>>>>>> a2cca413
 ## [0.8.4] - 2019.08.15
 - Added diagnostic support for `VCS` compiler
 - Fixed #60
