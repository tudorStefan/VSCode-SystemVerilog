--- conflicted
+++ resolved
@@ -40,14 +40,9 @@
 ![Module Instantiation Example](resources/moduleInit_demo.gif)
 
 ## Recommendations
-<<<<<<< HEAD
-
-- If you have netlists in your workspace you can exclude them in the settings, e.g.: `**/syn/**`
-=======
 - If you have netlists in your workspace you can exclude them in the settings with `systemverilog.excludeIndexing`, e.g.: `**/syn/**`
 - When running in workspaces with a large number of files, the `systemverilog.documentSymbolsPrecision` setting may need to be reduced down to 'full_no_references'. Doing this will turn off the 'find references' feature which will dramatically speedup the parsing.
 - When you have large files, the `systemverilog.maxLineCountIndexing` setting can be tuned to prevent full parsing of these files, which will improve extension performance.
->>>>>>> d44f59ba
 - _Disclaimer_: This is not a functional tool that will compile and simulate HDL, but it will make it easier and more user-friendly to write and navigate SystemVerilog and Verilog.
 
 ## Settings
@@ -58,16 +53,6 @@
 - `systemverilog.forceFastIndexing`: _Boolean_, Use fast regular expression parsing
 - `enableIncrementalIndexing`: _Boolean_, Enable incremental indexation as files are opened
 - `systemverilog.parallelProcessing`: _Integer_, Number of files to process in parallel during indexing
-<<<<<<< HEAD
-- `systemverilog.documentSymbolsPrecision`: _String_, Level of detail the parser should look for when searching for a symbol
-- `systemverilog.antlrVerification`: _Boolean_, Use ANTLR parser to verify code in real-time
-- `systemverilog.verifyOnOpen`: _Boolean_, Run ANTLR verification on all files when opened
-- `systemverilog.launchConfiguration`: _String_, Command to run when launching compiler
-  - Default: `verilator --sv --lint-only --language 1800-2012 --Wall`
-  - If not in `PATH`, replace `verilator` with the full path
-- `systemverilog.formatCommand`: _String_, Launch command for running the formatter
-  - Default: `verible-verilog-format`
-=======
 - `systemverilog.forceFastIndexing`: _Boolean_, force indexer to bo basic parsing. Good for when the extension takes too long to initialize.
 - `systemverilog.enableIncrementalIndexing`: _Boolean_, Enable incremental indexation as you open files.
 - `systemverilog.maxLineCountIndexing`: _Boolean_, When indexing a file, if the line count is larger than this number, _fast_ indexing will be used to improve symbol lookup performance, as fewer symbols will be parsed.
@@ -88,7 +73,6 @@
   * Default: _verible-verilog-lint_
   * If not in path, replace _verible-verilog-lint_ with the appropriate command
 - `systemverilog.excludeCompiling`: _String_, Files excluded from compiling when saved based on glob
->>>>>>> d44f59ba
 - `systemverilog.compileOnSave`: _Boolean_, Compile files when saved
   - Default: `true`
 - `systemverilog.compilerType`: _String_, Dropdown list to select a compiler type
@@ -140,12 +124,7 @@
 
 - Tree view of module hierarchy
 - References document
-<<<<<<< HEAD
-- IntelliSense support (CompletionProvider)
-- Back-end language server for SystemVerilog
-=======
-- Back-end Language server for Systemverilog
->>>>>>> d44f59ba
+- Back-end Language server for SystemVerilog
 - Update workspace state to save to [storagePath](https://code.visualstudio.com/api/advanced-topics/remote-extensions#persisting-extension-data-or-state)
 
 ## Contributing
