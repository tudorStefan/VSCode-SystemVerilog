--- conflicted
+++ resolved
@@ -1,9 +1,5 @@
-<<<<<<< HEAD
-import { DefinitionProvider, TextDocument, Position, CancellationToken, Definition, Range, Location, commands, DocumentSymbol, Uri, SymbolInformation } from 'vscode'; // prettier-ignore
-=======
 import { DefinitionProvider, TextDocument, Position, SymbolKind, CancellationToken, Definition, Range, Location, commands, DocumentSymbol, Uri, SymbolInformation } from 'vscode'; // prettier-ignore
 import { regexGetIndexes } from '../utils/common';
->>>>>>> d44f59ba
 
 export class SystemVerilogDefinitionProvider implements DefinitionProvider {
     public provideDefinition(
