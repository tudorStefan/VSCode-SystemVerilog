<<<<<<< HEAD
import {
    DocumentSymbolProvider,
    SymbolInformation,
    CancellationToken,
    TextDocument,
    Location,
    SymbolKind,
    Range
} from 'vscode'
import { List } from 'collections/list';
=======
import { DocumentSymbolProvider, SymbolInformation, CancellationToken, TextDocument } from 'vscode'
>>>>>>> fb8e2039
import { SystemVerilogParser } from '../parser';

export class SystemVerilogDocumentSymbolProvider implements DocumentSymbolProvider {
    private parser: SystemVerilogParser;

    constructor(parser) {
        this.parser = parser;
    }

    /**
        Matches the regex pattern with the document's text. If a match is found, it creates a `SymbolInformation` object.
        If `documentSymbols` is not `undefined`, than the object is added to it, 
        otherwise add the objects to an empty list and return it.
        
        @param document The document in which the command was invoked.
        @param token A cancellation token.
        @return A list of `SymbolInformation` objects or a thenable that resolves to such. The lack of a result can be
        signaled by returning `undefined`, `null`, or an empty list.
    */
    public provideDocumentSymbols(document: TextDocument, token?: CancellationToken): Thenable<Array<SymbolInformation>> {
        return new Promise((resolve) => {
            let text = document.getText();
            /* 
            Matches the regex and uses the index from the regex to find the position
            TODO: Look through the symbols to check if it either is defined in the current file or in the workspace.
                  Use that information to figure out if an instanciated 'unknown' object is of a known type.
            */
            resolve(this.parser.get_all_recursive(document, text));
<<<<<<< HEAD
            // do {
            //     match = regex.exec(text);
            //     if (match) {
            //         let symbolInfo = new SymbolInformation(
            //             match[2],
            //             getSymbolKind(match[1]),
            //             match[1],
            //             new Location(document.uri,
            //                 new Range(document.positionAt(match.index),
            //                     document.positionAt(match.index + match[0].length)
            //                 )))
            //         symbols.push(symbolInfo);
            //     }
            // } while (match != null);

            // resolve(symbols);
=======
>>>>>>> fb8e2039
        });
    }
}<|MERGE_RESOLUTION|>--- conflicted
+++ resolved
@@ -1,17 +1,4 @@
-<<<<<<< HEAD
-import {
-    DocumentSymbolProvider,
-    SymbolInformation,
-    CancellationToken,
-    TextDocument,
-    Location,
-    SymbolKind,
-    Range
-} from 'vscode'
-import { List } from 'collections/list';
-=======
 import { DocumentSymbolProvider, SymbolInformation, CancellationToken, TextDocument } from 'vscode'
->>>>>>> fb8e2039
 import { SystemVerilogParser } from '../parser';
 
 export class SystemVerilogDocumentSymbolProvider implements DocumentSymbolProvider {
@@ -40,25 +27,6 @@
                   Use that information to figure out if an instanciated 'unknown' object is of a known type.
             */
             resolve(this.parser.get_all_recursive(document, text));
-<<<<<<< HEAD
-            // do {
-            //     match = regex.exec(text);
-            //     if (match) {
-            //         let symbolInfo = new SymbolInformation(
-            //             match[2],
-            //             getSymbolKind(match[1]),
-            //             match[1],
-            //             new Location(document.uri,
-            //                 new Range(document.positionAt(match.index),
-            //                     document.positionAt(match.index + match[0].length)
-            //                 )))
-            //         symbols.push(symbolInfo);
-            //     }
-            // } while (match != null);
-
-            // resolve(symbols);
-=======
->>>>>>> fb8e2039
         });
     }
 }