--- conflicted
+++ resolved
@@ -31,16 +31,12 @@
             } else {
                 const pattern = new RegExp(`.*${query.replace(" ", "").split("").map((c) => c).join(".*")}.*`, 'i'); // prettier-ignore
                 const results = new Array<SystemVerilogSymbol>();
-<<<<<<< HEAD
-                let exactMatch = false;
-=======
                 let exactMatch: Boolean = false;
                 let ignorePotentialReferences: Boolean = true;
                 if (query.startsWith('¬')) {
                     ignorePotentialReferences = false;
                     query = query.substr(1);
                 }
->>>>>>> d44f59ba
                 if (query.startsWith('¤')) {
                     exactMatch = true;
                     query = query.substr(1);
