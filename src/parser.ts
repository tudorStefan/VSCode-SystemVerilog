import { TextDocument, Location, Range } from "vscode";
import { SystemVerilogSymbol } from "./symbol";


export class SystemVerilogParser {
    private illegalMatches = /(?!return|begin|end|else|join|fork|for|if|virtual|static|automatic|generate|assign|initial|assert)/
    private comment = /(?:\/\/.*$)?/

    private r_decl_block: RegExp = new RegExp([
        /(?<=^\s*)/,
        /(?<type>module|program|interface|package|primitive|config|property)\s+/,
        // Mask automatic
        /(?:automatic\s+)?/,
        /(?<name>\w+)/,
        /(?<params>\s*#\s*\([\w\W]*?\))?/,
        /(?<ports>\s*\([\W\w]*?\))?/,
        /\s*;/,
        /(?<body>[\W\w]*?)/,
        /(?<end>end\1)/,
    ].map(x => x.source).join(''), 'mg');

    private r_decl_class: RegExp = new RegExp([
        /(?<=^\s*(virtual)?\s*)/,
        /(?<type>class)\s+/,
        /(?<name>\w+)/,
        /(\s+(extends|implements)\s+[\w\W]+?|\s*#\s*\([\w\W]+?\))*?/,
        /\s*;/,
        /(?<body>[\w\W]*?)/,
        /(?<end>endclass)/
    ].map(x => x.source).join(''), 'mg');

    private r_decl_method: RegExp = new RegExp([
        /(?<=^\s*(virtual|local|extern|pure\s+virtual)?\s*)/,
        /(?<type>(function|task))\s+/,
        /(?<return>[\w:\[\]\s*]+\s*)?/,
        /\b(?<name>\w+)/,
        /(?<ports>\s*\([\W\w]*?\))?/,
        /\s*;/,
        /(?<body>[\w\W]*?)/,
        /(?<end>end(function|task))/
    ].map(x => x.source).join(''), 'mg');

    private r_typedef: RegExp = new RegExp([
        /(?<=^\s*)/,
        /(?<type>typedef)\s+/,
        /(?<body>\w+(\s+|\s*{[\W\w]*?}\s*|))/,
        /(?<name>\w+)/,
        /\s*(?<end>;)/
    ].map(x => x.source).join(''), 'mg');

    private r_instantiation: RegExp = new RegExp([
        /(?<=^\s*)/,
        /(?:(?<modifier>virtual|static|automatic|rand|randc|pure virtual)\s+)?/,
        // Symbol type, ignore packed array
        this.illegalMatches,
        /\b(?<type>[:\w]+)(?:\s*\[.*?\])?\s*/,
        this.comment,
        /(?<params>#\s*\([\w\W]*?\))?\s*/,
        // Symbol name, ignore unpacked array
        this.illegalMatches,
        /\b(?<name>\w+)(?:\s*\[.*?\])*?\s*/,
        /(?<ports>\([\w\W]*?\))?\s*/,
        /\s*(?<end>;)/
    ].map(x => x.source).join(''), 'mg');
    
    private r_define: RegExp = new RegExp([
        /(?<=^\s*)/,
        /`(?<type>define)\s+/,
        /(?<name>\w+)\b/,
        /((?<ports>\([^\n]*\))|\s*?)/,
        /(?<body>([^\n]*\\\n)*([^\n]*))/,
        /(?<!\\)(?=\n)/
    ].map(x => x.source).join(''), 'mg');

<<<<<<< HEAD
=======
    private r_label: RegExp = new RegExp([
        /\b(?<type>begin)\b/,
        /\s*:\s*/,
        /(?<name>\w+)\s*(?:\/\/.*)?$/,
        // Matches up to 5 nested begin/ends
        // This is the only way to do it with RegExp without balancing groups
        /(?<body>(?:\bbegin\b(?:\bbegin\b(?:\bbegin\b(?:\bbegin\b(?:\bbegin\b[\w\W]+?\bend\b|[\w\W])+?\bend\b|[\w\W])+?\bend\b|[\w\W])+?\bend\b|[\w\W])+?\bend\b|[\w\W])+?)/,
        /\bend\b(\s*:\s*\1)?/
    ].map(x => x.source).join(''), 'mg');

>>>>>>> a2cca413
    private r_block_fast = new RegExp([
        , /(?<=^\s*(?:virtual\s+)?)/
        , /(?<type>module|class|interface|package|program)\s+/
        , /(?:automatic\s+)?/
        , /(?<name>\w+)/
        , /[\w\W.]*?/
        , /(end\1)/
    ].map(x => x.source).join(''), 'mg');

    public readonly full_parse = [
        this.r_decl_block,
        this.r_decl_class,
        this.r_decl_method,
        this.r_typedef,
<<<<<<< HEAD
=======
        this.r_define,
        this.r_label,
>>>>>>> a2cca413
        this.r_instantiation
    ];

    public readonly declaration_parse = [
        this.r_decl_block,
        this.r_decl_class,
        this.r_decl_method,
<<<<<<< HEAD
        this.r_typedef
=======
        this.r_typedef,
        this.r_define
>>>>>>> a2cca413
    ];

    public readonly fast_parse = [
        this.r_block_fast
    ];

    /**
        Matches the regex pattern with the document's text. If a match is found, it creates a `SystemVerilogSymbol` object.
        Add the objects to an empty list and return it.

        @param document The document in which the command was invoked.
        @param precision How much the parser will look for, must be "full", "declaration" or "fast"
        @param maxDepth How many deep it will traverse the hierarchy
        @return A list of `SystemVerilogSymbol` objects or a thenable that resolves to such. The lack of a result can be
        signaled by returning `undefined`, `null`, or an empty list.
    */
    public get_all_recursive(document: TextDocument, precision: string="full", maxDepth: number=-1,
                             text?: string, offset: number=0, parent?: string, depth: number=0): Array<SystemVerilogSymbol> {
        let symbols: Array<SystemVerilogSymbol> = [];
        let sub_blocks: Array<RegExpMatchArray> = [];

        if (!text) {
            text = document.getText();
        }

        let regexes = this.translate_precision(precision);

        // Find blocks
        for (let i = 0; i < regexes.length; i++) {
            while(1) {
                let match: RegExpMatchArray = regexes[i].exec(text);
                if (match == null) {
                    break;
                } else if (match.index == 0 && parent != undefined) {
                    continue;
                } else if (sub_blocks.some( (b) => {return (match.index >= b.index && match.index < b.index + b[0].length)})) {
                    continue;
                }

                let symbolInfo = new SystemVerilogSymbol(
                    match.groups.name,
                    match.groups.type,
                    parent,
                    new Location(document.uri,
                        new Range(document.positionAt(match.index + offset),
                            document.positionAt(match.index + match[0].length + offset)
                        )))
                symbols.push(symbolInfo);

                // TODO: Match parameter/port-lists

                if (match.groups.body) {
                    sub_blocks.push(match);
                }

            }
            
        }
        if (depth != maxDepth) {
            for (const i in sub_blocks) {
                const match = sub_blocks[i];
                let sub = this.get_all_recursive(
                    document,
                    precision,
                    maxDepth,
                    match.groups.body,
                    match.index + offset + match[0].indexOf(match.groups.body),
                    match.groups.name,
                    depth+1
                )
                symbols = symbols.concat(sub)
            }
        }
        return symbols;
    };

    /**
     * TODO
     * @param document
     * @param module
     */
    public get_ports(document: TextDocument, module: String): Thenable<Array<SystemVerilogSymbol>> {

        return new Promise((resolve) => {
            resolve();
        });
    }

    private translate_precision(precision: string): Array<RegExp> {
        switch (precision) {
            case "full":
                return this.full_parse;
            case "declaration":
                return this.declaration_parse;
            case "fast":
                return this.fast_parse;
            default:
                throw "Illegal precision";
        }
    }

}<|MERGE_RESOLUTION|>--- conflicted
+++ resolved
@@ -72,8 +72,6 @@
         /(?<!\\)(?=\n)/
     ].map(x => x.source).join(''), 'mg');
 
-<<<<<<< HEAD
-=======
     private r_label: RegExp = new RegExp([
         /\b(?<type>begin)\b/,
         /\s*:\s*/,
@@ -84,7 +82,6 @@
         /\bend\b(\s*:\s*\1)?/
     ].map(x => x.source).join(''), 'mg');
 
->>>>>>> a2cca413
     private r_block_fast = new RegExp([
         , /(?<=^\s*(?:virtual\s+)?)/
         , /(?<type>module|class|interface|package|program)\s+/
@@ -99,11 +96,8 @@
         this.r_decl_class,
         this.r_decl_method,
         this.r_typedef,
-<<<<<<< HEAD
-=======
         this.r_define,
         this.r_label,
->>>>>>> a2cca413
         this.r_instantiation
     ];
 
@@ -111,12 +105,8 @@
         this.r_decl_block,
         this.r_decl_class,
         this.r_decl_method,
-<<<<<<< HEAD
-        this.r_typedef
-=======
         this.r_typedef,
         this.r_define
->>>>>>> a2cca413
     ];
 
     public readonly fast_parse = [
