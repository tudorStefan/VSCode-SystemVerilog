import { StatusBarItem, GlobPattern, window, ProgressLocation, workspace, TextDocument, Uri, OutputChannel } from 'vscode'; // prettier-ignore
import { CancellationToken } from 'vscode-languageclient/node';
import * as glob from 'glob';
import * as minimatch from 'minimatch';
import { SystemVerilogParser } from './parser';
import { isSystemVerilogDocument, isVerilogDocument } from './utils/client';
import { SystemVerilogSymbol } from './symbol';

export class SystemVerilogIndexer {
    /*
     * this.symbols: filePath => Array<SystemVerilogSymbol>
     * each entry's key represents a file path,
     * and the entry's value is a list of the symbols that exist in the file
     */
    public symbols: Map<string, Array<SystemVerilogSymbol>>;
    public mostRecentSymbols: Array<SystemVerilogSymbol>;
    public building = false;
    public statusbar: StatusBarItem;
    public parser: SystemVerilogParser;
<<<<<<< HEAD
    public symbolsCount = 0;
    public NUM_FILES = 250;
    public parallelProcessing: number;
    public filesGlob: string = undefined;
    public exclude: GlobPattern = undefined;
    public forceFastIndexing = false;
=======
    public symbolsCount: number = 0;

    public NUM_FILES: number = 250;
    public parallelProcessing: number = 1;
    public filesGlob: string = undefined;
    public exclude: GlobPattern = undefined;
    public forceFastIndexing: Boolean = false;
    public maxLineCountIndexing: Number = 5000;
    public documentSymbolPrecision: string = 'full';

>>>>>>> d44f59ba
    public outputChannel: OutputChannel;

    constructor(statusbar: StatusBarItem, parser: SystemVerilogParser, channel: OutputChannel) {
        this.statusbar = statusbar;
        this.parser = parser;
        this.outputChannel = channel;
        this.symbols = new Map<string, Array<SystemVerilogSymbol>>();
    }

    public initialize() {
        const settings = workspace.getConfiguration();
        this.parallelProcessing = settings.get('systemverilog.parallelProcessing');
        this.forceFastIndexing = settings.get('systemverilog.forceFastIndexing');
        this.maxLineCountIndexing = settings.get('systemverilog.maxLineCountIndexing');
        this.documentSymbolPrecision = settings.get('systemverilog.documentSymbolsPrecision')
    }
    /**
        Scans the `workspace` for SystemVerilog and Verilog files,
        Looks up all the `symbols` that it exist on the queried files,
        and saves the symbols as `SystemVerilogSymbol` objects to `this.symbols`.

        @return status message when indexing is successful or failed with an error.
    */
    public async build_index(): Promise<any> {
        let cancelled = false;
        this.building = true;
        this.symbolsCount = 0;
        this.statusbar.text = 'SystemVerilog: Indexing..';
        this.initialize();

        return window
            .withProgress(
                {
                    location: ProgressLocation.Notification,
                    title: 'SystemVerilog Indexing...',
                    cancellable: true
                },
                async (_progress, token) => {
                    this.symbols = new Map<string, Array<SystemVerilogSymbol>>();
                    const uris: Uri[] = await this.find_files(token);
                    console.time('build_index'); // eslint-disable-line no-console
                    for (let filenr = 0; filenr < uris.length; filenr += this.parallelProcessing) {
                        const subset = uris.slice(filenr, filenr + this.parallelProcessing);
                        if (token.isCancellationRequested) {
                            cancelled = true;
                            break;
                        }
                        await Promise.all(subset.map((uri) => this.processFile(uri, uris.length))); // eslint-disable-line no-await-in-loop
                    }
                }
            )
            .then(() => {
                this.building = false;
                console.timeEnd('build_index'); // eslint-disable-line no-console
                if (cancelled) {
                    this.statusbar.text = 'SystemVerilog: Indexing cancelled';
                } else {
                    this.statusbar.text = `SystemVerilog: ${this.symbolsCount} indexed objects`;
                }
            });
    }

    /**
     * find_files
     */
    public async find_files(token: CancellationToken): Promise<Uri[]> {
        // eslint-disable-next-line no-async-promise-executor
        return new Promise(async (resolve) => {
            const settings = workspace.getConfiguration();
            const globArray: string[] = settings.get('systemverilog.includeIndexing');
            const exclude: string = settings.get('systemverilog.excludeIndexing');
            let uris: Uri[] = [];

            const find = (str: string) => {
                if (str.startsWith('*')) {
                    return workspace.findFiles(str, exclude, undefined, token).then((files) => {
                        uris = uris.concat(files);
                    });
                }
                const files: string[] = glob.sync(str, { ignore: exclude });
                uris = uris.concat(files.map(Uri.file));
            };
            await Promise.all(globArray.map(find));
            resolve(uris);
        });
    }

    /**
        Processes one file and updates this.symbols with an entry if symbols exist in the file.

        @param uri uri to the document
        @param total_files total number of files to determine parse-precision
    */
    public async processFile(uri: Uri, total_files = 0) {
        // eslint-disable-next-line no-async-promise-executor
        return new Promise(async (resolve) => {
            resolve(
                workspace.openTextDocument(uri).then((doc) => {
                    if (total_files >= 1000 * this.parallelProcessing || this.forceFastIndexing) {
                        return this.parser.get_all_recursive(doc, 'fast', 0);
                    }
                    if (total_files >= 100 * this.parallelProcessing) {
                        return this.parser.get_all_recursive(doc, 'declaration', 0);
                    }
                    if(doc.lineCount > this.maxLineCountIndexing){
                        window.showInformationMessage(`The character count of ${uri.path.split('/').slice(-1)[0]} is larger than ${this.maxLineCountIndexing}. Falling back to fast parse. To fully parse this file, please set 'systemverilog.maxLineCountIndexing > ${doc.lineCount} in the systemverilog extension settings.`);
                        return this.parser.get_all_recursive(doc, 'fast', 0);
                    }
                    // Otherwise, we parse the file with the precision requested by the user
                    return this.parser.get_all_recursive(doc, this.documentSymbolPrecision, 1);
                })
            );
        })
            .then((output: Array<SystemVerilogSymbol>) => {
                if (output.length > 0) {
                    if (this.symbols.has(uri.fsPath)) {
                        this.symbolsCount += output.length - this.symbols.get(uri.fsPath).length;
                    } else {
                        this.symbolsCount += output.length;
                    }
                    this.symbols.set(uri.fsPath, output);
                    if (total_files === 0) {
                        // If total files is 0, it is being used onChange
                        this.statusbar.text = `SystemVerilog: ${this.symbolsCount} indexed objects`;
                    }
                }
            })
            .catch((error) => {
                this.outputChannel.appendLine(`SystemVerilog: Indexing: Unable to process file: ${uri.toString()}`);
                this.outputChannel.appendLine(error);
                if (this.symbols.has(uri.fsPath)) {
                    this.symbolsCount -= this.symbols.get(uri.fsPath).length;
                    this.symbols.delete(uri.fsPath);
                }
                return undefined;
            });
    }

    /**
        Removes the given `document`'s symbols from `this.symbols`,
        Gets the current symbols which exist on the document to add to `this.symbols`.
        Updates the status bar with the current symbols count in the workspace.

        @param document the document that's been changed
        @return status message when indexing is successful or failed with an error.
    */
    public async onChange(document: TextDocument): Promise<any> {
        return new Promise(() => {
            if (!isSystemVerilogDocument(document) && !isVerilogDocument(document)) {
                return;
            }
            if (!workspace.getConfiguration().get('systemverilog.enableIncrementalIndexing')) {
                return;
            }
            if (
                !minimatch(
                    document.uri.toString(),
                    workspace.getConfiguration().get('systemverilog.excludeIndexing').toString()
                )
            ) {
                this.outputChannel.appendLine('SystemVerilog Indexing...');
                return this.processFile(document.uri);
            }
        });
    }

    /**
        Adds the given `document`'s symbols to `this.symbols`.
        Updates the status bar with the current symbols count in the workspace.

        @param uri the document's Uri
        @return status message when indexing is successful or failed with an error.
    */
    public async onCreate(uri: Uri): Promise<any> {
        return new Promise(() => workspace.openTextDocument(uri).then((document) => this.onChange(document)));
    }

    /**
        Removes the given `document`'s symbols from `this.symbols`.
        Updates the status bar with the current symbols count in the workspace.

        @param uri the document's Uri
        @return status message when indexing is successful or failed with an error.
    */
    public async onDelete(uri: Uri): Promise<any> {
        return new Promise(() => workspace.openTextDocument(uri).then((document) => this.onChange(document)));
    }

    /**
        Adds the given `document`'s symbols to `symbolsMap`.

        @param fsPath the file path to the document
        @param symbolsMap the symbols map
        @return number of added files
    */
    addDocumentSymbols(document: TextDocument, symbolsMap: Map<string, Array<SystemVerilogSymbol>>): Thenable<number> {
        // eslint-disable-next-line no-async-promise-executor
        return new Promise(async (resolve) => {
            if (!document || !symbolsMap) {
                resolve(new Array<SystemVerilogSymbol>());
                return;
            }

            if (!isSystemVerilogDocument(document) && !isVerilogDocument(document)) {
                resolve(new Array<SystemVerilogSymbol>());
                return;
            }

            resolve(
                workspace
                    .openTextDocument(document.uri)
                    .then((doc) => this.parser.get_all_recursive(doc, 'declaration', 1))
            );
        }).then((output: Array<SystemVerilogSymbol>) => {
            if (output.length > 0) {
                symbolsMap.set(document.uri.fsPath, output);
            }
            return output.length;
        });
    }

    /**
        Removes the given `document`'s symbols from `symbolsMap`.

        @param fsPath the file path to the document
        @param symbolsMap the symbols map
        @return number of deleted files multiplied by -1
    */
    removeDocumentSymbols(fsPath: string, symbolsMap: Map<string, Array<SystemVerilogSymbol>>): number {
        if (!fsPath || !symbolsMap) {
            return 0;
        }

        let deletedCount = 0;

        if (symbolsMap.has(fsPath)) {
            deletedCount = symbolsMap.get(fsPath).length;
            symbolsMap.delete(fsPath);
        }

        return deletedCount * -1;
    }

    /**
        Updates `mostRecentSymbols` with the most recently used symbols
        When `mostRecentSymbols` is undefined, add the top `this.NUM_FILES` symbol from `this.symbols`
        When `mostRecentSymbols` is defined, add the symbols in `recentSymbols` one by one to the top of the array

        @param recentSymbols the recent symbols
    */
    updateMostRecentSymbols(recentSymbols: Array<SystemVerilogSymbol>): void {
        if (this.mostRecentSymbols) {
            if (!recentSymbols) {
                return;
            }

            while (recentSymbols.length > 0) {
                const currentSymbol = recentSymbols.pop();

                // If symbol already exists, remove it
                for (let i = 0; i < this.mostRecentSymbols.length; i++) {
                    const symbol = this.mostRecentSymbols[i];
                    if (symbol === currentSymbol) {
                        this.mostRecentSymbols.splice(i, 1);
                        break;
                    }
                }

                // If the array has reached maximum capacity, remove the last element
                if (this.mostRecentSymbols.length >= this.NUM_FILES) {
                    this.mostRecentSymbols.pop();
                }

                // Add the symbol to the top of the array
                this.mostRecentSymbols.unshift(currentSymbol);
            }
        } else {
            let maxSymbols = new Array<SystemVerilogSymbol>();

            // Collect the top symbols in `this.symbols`
            for (const list of this.symbols.values()) {
                if (maxSymbols.length + list.length >= this.NUM_FILES) {
                    const limit = this.NUM_FILES - maxSymbols.length;
                    maxSymbols = maxSymbols.concat(list.slice(-1 * limit));
                    break;
                } else {
                    maxSymbols = maxSymbols.concat(list);
                }
            }

            this.mostRecentSymbols = maxSymbols;
        }
    }
}<|MERGE_RESOLUTION|>--- conflicted
+++ resolved
@@ -17,14 +17,6 @@
     public building = false;
     public statusbar: StatusBarItem;
     public parser: SystemVerilogParser;
-<<<<<<< HEAD
-    public symbolsCount = 0;
-    public NUM_FILES = 250;
-    public parallelProcessing: number;
-    public filesGlob: string = undefined;
-    public exclude: GlobPattern = undefined;
-    public forceFastIndexing = false;
-=======
     public symbolsCount: number = 0;
 
     public NUM_FILES: number = 250;
@@ -35,7 +27,6 @@
     public maxLineCountIndexing: Number = 5000;
     public documentSymbolPrecision: string = 'full';
 
->>>>>>> d44f59ba
     public outputChannel: OutputChannel;
 
     constructor(statusbar: StatusBarItem, parser: SystemVerilogParser, channel: OutputChannel) {
