--- conflicted
+++ resolved
@@ -33,15 +33,11 @@
         }
 
         // Replace multiple space with a single space
-<<<<<<< HEAD
-        actualInstance = actualInstance.replace(/ +/g, ' ');
-=======
-        actual_instance = actual_instance.replace(/ +/g, ' ');
-        if(os.platform() === 'win32') {
-            actual_instance = actual_instance.replace(/\n/g, '\r\n');
-            actual_instance = actual_instance.replace(/\r\r/g, '\r');
-        }
->>>>>>> d44f59ba
+        actual_instance = actual_instance.replace(/ +/g, ' ');
+        if(os.platform() === 'win32') {
+            actual_instance = actual_instance.replace(/\n/g, '\r\n');
+            actual_instance = actual_instance.replace(/\r\r/g, '\r');
+        }
 
         assert.strictEqual(actualInstance, instance);
     });
@@ -76,15 +72,11 @@
         }
 
         // Replace multiple space with a single space
-<<<<<<< HEAD
-        actualInstance = actualInstance.replace(/ +/g, ' ');
-=======
-        actual_instance = actual_instance.replace(/ +/g, ' ');
-        if(os.platform() === 'win32') {
-            actual_instance = actual_instance.replace(/\n/g, '\r\n');
-            actual_instance = actual_instance.replace(/\r\r/g, '\r');
-        }
->>>>>>> d44f59ba
+        actual_instance = actual_instance.replace(/ +/g, ' ');
+        if(os.platform() === 'win32') {
+            actual_instance = actual_instance.replace(/\n/g, '\r\n');
+            actual_instance = actual_instance.replace(/\r\r/g, '\r');
+        }
 
         assert.strictEqual(actualInstance, instance);
     });
@@ -119,15 +111,11 @@
         }
 
         // Replace multiple space with a single space
-<<<<<<< HEAD
-        actualInstance = actualInstance.replace(/ +/g, ' ');
-=======
-        actual_instance = actual_instance.replace(/ +/g, ' ');
-        if(os.platform() === 'win32') {
-            actual_instance = actual_instance.replace(/\n/g, '\r\n');
-            actual_instance = actual_instance.replace(/\r\r/g, '\r');
-        }
->>>>>>> d44f59ba
+        actual_instance = actual_instance.replace(/ +/g, ' ');
+        if(os.platform() === 'win32') {
+            actual_instance = actual_instance.replace(/\n/g, '\r\n');
+            actual_instance = actual_instance.replace(/\r\r/g, '\r');
+        }
 
         assert.strictEqual(actualInstance, instance);
     });
@@ -162,15 +150,11 @@
         }
 
         // Replace multiple white spaces with a single space
-<<<<<<< HEAD
-        actualInstance = actualInstance.replace(/ +/g, ' ');
-=======
-        actual_instance = actual_instance.replace(/ +/g, ' ');
-        if(os.platform() === 'win32') {
-            actual_instance = actual_instance.replace(/\n/g, '\r\n');
-            actual_instance = actual_instance.replace(/\r\r/g, '\r');
-        }
->>>>>>> d44f59ba
+        actual_instance = actual_instance.replace(/ +/g, ' ');
+        if(os.platform() === 'win32') {
+            actual_instance = actual_instance.replace(/\n/g, '\r\n');
+            actual_instance = actual_instance.replace(/\r\r/g, '\r');
+        }
 
         assert.strictEqual(actualInstance, instance);
     });
@@ -205,15 +189,11 @@
         }
 
         // Replace multiple white spaces with a single space
-<<<<<<< HEAD
-        actualInstance = actualInstance.replace(/ +/g, ' ');
-=======
-        actual_instance = actual_instance.replace(/ +/g, ' ');
-        if(os.platform() === 'win32') {
-            actual_instance = actual_instance.replace(/\n/g, '\r\n');
-            actual_instance = actual_instance.replace(/\r\r/g, '\r');
-        }
->>>>>>> d44f59ba
+        actual_instance = actual_instance.replace(/ +/g, ' ');
+        if(os.platform() === 'win32') {
+            actual_instance = actual_instance.replace(/\n/g, '\r\n');
+            actual_instance = actual_instance.replace(/\r\r/g, '\r');
+        }
 
         assert.strictEqual(actualInstance, instance);
     });
@@ -323,15 +303,11 @@
             assert.fail(`formatInstance produced an error: ${error}`);
         }
 
-<<<<<<< HEAD
-        assert.strictEqual(actualInstance, instance);
-=======
          if(os.platform() === 'win32') {
              actual_instance = actual_instance.replace(/\n/g, '\r\n');
              actual_instance = actual_instance.replace(/\r\r/g, '\r');
          }
 
         assert.strictEqual(actual_instance, instance);
->>>>>>> d44f59ba
     });
 });