import * as assert from 'assert';
import * as path from 'path';
import { window, workspace, Uri, StatusBarAlignment, Location, Range } from 'vscode';
import { SystemVerilogDocumentSymbolProvider } from '../providers/DocumentSymbolProvider';
import { SystemVerilogWorkspaceSymbolProvider } from '../providers/WorkspaceSymbolProvider';
import { SystemVerilogIndexer } from '../indexer';
import { SystemVerilogParser } from '../parser';
import { SystemVerilogSymbol } from '../symbol';

let docProvider: SystemVerilogDocumentSymbolProvider;
let symProvider: SystemVerilogWorkspaceSymbolProvider;
let indexer: SystemVerilogIndexer;
let parser: SystemVerilogParser;

let symbols: Map<string, Array<SystemVerilogSymbol>>;

const testFolderLocation = '../../src/test';

const uri = Uri.file(path.join(__dirname, testFolderLocation, 'test-files', 'ModuleInstantiator.test.1.v'));
const documentSymbols = ['adder', 'bar', 'akker', 'accer', 'anner', 'atter', 'apper', 'golden'];

const nonSVUri = Uri.file(path.join(__dirname, testFolderLocation, 'test-files', 'foo.txt'));

suite('indexer_map Tests', () => {
    test('test #1: addDocumentSymbols, removeDocumentSymbols', async () => {
        await setUp();

        const sVDocument = await workspace.openTextDocument(uri);
        const nonSVDocument = await workspace.openTextDocument(nonSVUri);

        assert.strictEqual(symbols.size, 4);
        let count = await indexer.addDocumentSymbols(sVDocument, symbols);

        assert.strictEqual(count, 8);
        assert.strictEqual(symbols.size, 5);
        assert.strictEqual(symbols.get(uri.fsPath).length, 8);
        assert.strictEqual(getSymbolsCount(), 21);

        documentSymbols.forEach((symbolName) => {
            if (!symbolExists(symbolName)) {
                assert.fail();
            }
        });

        // Non-SV document
        count = await indexer.addDocumentSymbols(nonSVDocument, symbols);
        assert.strictEqual(count, 0);
        assert.strictEqual(symbols.size, 5);
        assert.strictEqual(symbols.get(nonSVUri.fsPath), undefined);
        assert.strictEqual(getSymbolsCount(), 21);

        // undefined/null document
        count = await indexer.addDocumentSymbols(undefined, symbols);
        assert.strictEqual(count, 0);
        assert.strictEqual(symbols.size, 5);
        assert.strictEqual(getSymbolsCount(), 21);

        count = await indexer.addDocumentSymbols(sVDocument, undefined);
        assert.strictEqual(count, 0);
        assert.strictEqual(symbols.size, 5);
        assert.strictEqual(getSymbolsCount(), 21);

        count = await indexer.addDocumentSymbols(undefined, undefined);
        assert.strictEqual(count, 0);
        assert.strictEqual(symbols.size, 5);
        assert.strictEqual(getSymbolsCount(), 21);

        count = await indexer.addDocumentSymbols(null, symbols);
        assert.strictEqual(count, 0);
        assert.strictEqual(symbols.size, 5);
        assert.strictEqual(getSymbolsCount(), 21);
    });

    test('test #2: removeDocumentSymbols', async () => {
        await setUp();

        const sVDocument = await workspace.openTextDocument(uri);
        const nonSVDocument = await workspace.openTextDocument(nonSVUri);

        assert.strictEqual(symbols.size, 4);
        let count = await indexer.addDocumentSymbols(sVDocument, symbols);

        assert.strictEqual(count, 8);
        assert.strictEqual(symbols.size, 5);
        assert.strictEqual(getSymbolsCount(), 21);

        count = indexer.removeDocumentSymbols(sVDocument.uri.fsPath, symbols);

        documentSymbols.forEach((symbolName) => {
            if (symbolExists(symbolName)) {
                assert.fail();
            }
        });

        assert.strictEqual(count, -8);
        assert.strictEqual(symbols.size, 4);
        assert.strictEqual(getSymbolsCount(), 13);

        // Non-SV document
        count = indexer.removeDocumentSymbols(nonSVDocument.uri.fsPath, symbols);
        assert.strictEqual(count, -0);
        assert.strictEqual(symbols.size, 4);
        assert.strictEqual(getSymbolsCount(), 13);

        // undefined/null document
        count = indexer.removeDocumentSymbols(undefined, symbols);
        assert.strictEqual(count, 0);
        assert.strictEqual(symbols.size, 4);
        assert.strictEqual(getSymbolsCount(), 13);

        count = indexer.removeDocumentSymbols(sVDocument.uri.fsPath, undefined);
        assert.strictEqual(count, 0);
        assert.strictEqual(symbols.size, 4);
        assert.strictEqual(getSymbolsCount(), 13);

        count = indexer.removeDocumentSymbols(undefined, undefined);
        assert.strictEqual(count, 0);
        assert.strictEqual(symbols.size, 4);
        assert.strictEqual(getSymbolsCount(), 13);

        count = indexer.removeDocumentSymbols(null, symbols);
        assert.strictEqual(count, 0);
        assert.strictEqual(symbols.size, 4);
        assert.strictEqual(getSymbolsCount(), 13);
    });

    test('test #3: updateMostRecentModules', async () => {
        await setUp();

        indexer.NUM_FILES = 5;
        indexer.symbols = symbols;
        indexer.updateMostRecentSymbols(undefined);
        assert.strictEqual(indexer.mostRecentSymbols.length, 5);

        const recentSymbols = new Array<SystemVerilogSymbol>();
        const symbolInfo1 = new SystemVerilogSymbol('symbolInfo1', 'module', 'parent_module', undefined);
        const symbolInfo2 = new SystemVerilogSymbol('symbolInfo2', 'logic', 'parent_logic', undefined);
        const symbolInfo3 = new SystemVerilogSymbol('symbolInfo3', 'function', 'parent_function', undefined);
        const symbolInfo4 = indexer.mostRecentSymbols[0];
        const symbolInfo5 = indexer.mostRecentSymbols[1];

        recentSymbols.push(symbolInfo1);
        recentSymbols.push(symbolInfo2);
        recentSymbols.push(symbolInfo3);

        indexer.updateMostRecentSymbols(recentSymbols);
        assert.strictEqual(indexer.mostRecentSymbols.length, 5);
        assert.strictEqual(indexer.mostRecentSymbols[0], symbolInfo1);
        assert.strictEqual(indexer.mostRecentSymbols[1], symbolInfo2);
        assert.strictEqual(indexer.mostRecentSymbols[2], symbolInfo3);
        assert.strictEqual(indexer.mostRecentSymbols[3], symbolInfo4);
        assert.strictEqual(indexer.mostRecentSymbols[4], symbolInfo5);
    });
});

/**  
  Sets up the `symbols` map for testing.
*/
async function setUp() {
    const document = await workspace.openTextDocument(uri);

    const settings = workspace.getConfiguration(); // eslint-disable-line @typescript-eslint/no-unused-vars
    const statusBar = window.createStatusBarItem(StatusBarAlignment.Left, 0);

    parser = new SystemVerilogParser();
    indexer = new SystemVerilogIndexer(statusBar, parser, window.createOutputChannel('SystemVerilog'));
<<<<<<< HEAD
    docProvider = new SystemVerilogDocumentSymbolProvider(parser); // eslint-disable-line @typescript-eslint/no-unused-vars
    symProvider = new SystemVerilogWorkspaceSymbolProvider(indexer); // eslint-disable-line @typescript-eslint/no-unused-vars
=======
    docProvider = new SystemVerilogDocumentSymbolProvider(parser, indexer);
    symProvider = new SystemVerilogWorkspaceSymbolProvider(indexer);
>>>>>>> d44f59ba

    symbols = new Map<string, Array<SystemVerilogSymbol>>();

    const location = new Location(
        uri,
        new Range(document.positionAt(0), document.positionAt(document.getText().length))
    );

    // File_1
    const file1 = path.join(__dirname, testFolderLocation, 'test-files', 'file_1.v');

    const list1 = new Array<SystemVerilogSymbol>();
    // Add SystemVerilogSymbol objects to list1
    const list1SymbolInfo1 = new SystemVerilogSymbol('list_1_SymbolInfo_1', 'module', undefined, location);
    const list1SymbolInfo2 = new SystemVerilogSymbol('list_1_SymbolInfo_2', 'logic', undefined, location);
    const list1SymbolInfo3 = new SystemVerilogSymbol('list_1_SymbolInfo_3', 'function', undefined, location);
    const list1SymbolInfo4 = new SystemVerilogSymbol('list_1_SymbolInfo_4', 'interface', undefined, location);

    list1.push(list1SymbolInfo1);
    list1.push(list1SymbolInfo2);
    list1.push(list1SymbolInfo3);
    list1.push(list1SymbolInfo4);

    // File_2
    const file2 = path.join(__dirname, testFolderLocation, 'test-files', 'file_2.v');

    const list2 = new Array<SystemVerilogSymbol>();
    // Add SystemVerilogSymbol objects to list1
    const list2SymbolInfo1 = new SystemVerilogSymbol('list_2_SymbolInfo_1', 'logic', undefined, location);
    const list2SymbolInfo2 = new SystemVerilogSymbol('list_2_SymbolInfo_2', 'logic', undefined, location);
    const list2SymbolInfo3 = new SystemVerilogSymbol('list_2_SymbolInfo_3', 'import', undefined, location);

    list2.push(list2SymbolInfo1);
    list2.push(list2SymbolInfo2);
    list2.push(list2SymbolInfo3);

    // File_3
    const file3 = path.join(__dirname, testFolderLocation, 'test-files', 'file_3.v');

    const list3 = new Array<SystemVerilogSymbol>();
    // Add SystemVerilogSymbol objects to list1
    const list3SymbolInfo1 = new SystemVerilogSymbol('list_3_SymbolInfo_1', 'logic', undefined, location);
    const list3SymbolInfo2 = new SystemVerilogSymbol('list_3_SymbolInfo_2', 'logic', undefined, location);
    const list3SymbolInfo3 = new SystemVerilogSymbol('list_3_SymbolInfo_3', 'module', undefined, location);
    const list3SymbolInfo4 = new SystemVerilogSymbol('list_3_SymbolInfo_4', 'module', undefined, location);
    const list3SymbolInfo5 = new SystemVerilogSymbol('list_3_SymbolInfo_5', 'module', undefined, location);
    const list3SymbolInfo6 = new SystemVerilogSymbol('list_3_SymbolInfo_6', 'import', undefined, location);

    list3.push(list3SymbolInfo1);
    list3.push(list3SymbolInfo2);
    list3.push(list3SymbolInfo3);
    list3.push(list3SymbolInfo4);
    list3.push(list3SymbolInfo5);
    list3.push(list3SymbolInfo6);

    // File_4
    const file4 = path.join(__dirname, testFolderLocation, 'test-files', 'file_4.v');

    const list4 = new Array<SystemVerilogSymbol>();

    // Map the lists to the files
    symbols.set(file1, list1);
    symbols.set(file2, list2);
    symbols.set(file3, list3);
    symbols.set(file4, list4);
}

/**  
  Counts `SystemVerilogSymbol` objects in the `symbols` map.

  @return the symbols count
*/
function getSymbolsCount(): number {
    if (!symbols) {
        return 0;
    }

    let count = 0;

    symbols.forEach((list) => {
        count += list.length;
    });

    return count;
}

/**  
  Checks if a given `symbolName` exists in the `symbols` map.

  @param symbolName the symbol's name
  @return true if the symbol exists
*/
function symbolExists(symbolName: string): boolean {
    if (!symbols) {
        return false;
    }

    let exists = false;

    symbols.forEach((list) => {
        list.forEach((symbol: SystemVerilogSymbol) => {
            if (symbolName === symbol.name) {
                exists = true;
            }

            return false;
        });

        if (exists) {
            return false;
        }
    });

    return exists;
}<|MERGE_RESOLUTION|>--- conflicted
+++ resolved
@@ -164,13 +164,8 @@
 
     parser = new SystemVerilogParser();
     indexer = new SystemVerilogIndexer(statusBar, parser, window.createOutputChannel('SystemVerilog'));
-<<<<<<< HEAD
-    docProvider = new SystemVerilogDocumentSymbolProvider(parser); // eslint-disable-line @typescript-eslint/no-unused-vars
-    symProvider = new SystemVerilogWorkspaceSymbolProvider(indexer); // eslint-disable-line @typescript-eslint/no-unused-vars
-=======
     docProvider = new SystemVerilogDocumentSymbolProvider(parser, indexer);
     symProvider = new SystemVerilogWorkspaceSymbolProvider(indexer);
->>>>>>> d44f59ba
 
     symbols = new Map<string, Array<SystemVerilogSymbol>>();
 
