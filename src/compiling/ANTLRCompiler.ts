import {
    Position,
    Range,
    DiagnosticSeverity,
    Diagnostic,
    TextDocument
} from "vscode-languageserver";
import { ANTLRInputStream, CommonTokenStream, ConsoleErrorListener} from 'antlr4ts';
import {SystemVerilogLexer} from './ANTLR/grammar/build/SystemVerilogLexer'
import {SystemVerilogParser} from './ANTLR/grammar/build/SystemVerilogParser'
import {SyntaxErrorListener} from './ANTLR/SyntaxErrorListener'
import { isSystemVerilogDocument, isVerilogDocument, getLineRange } from '../utils/server';
import { DiagnosticData, isDiagnosticDataUndefined } from "./DiagnosticData";

export class ANTLRBackend{

    public getDiagnostics(document: TextDocument): Thenable<Map<string, Diagnostic[]>> {
        return new Promise((resolve, reject) => {
            if (!document) {
                reject("SystemVerilog: Invalid document.");
                return;
            }

            if (!isSystemVerilogDocument(document) && !isVerilogDocument(document)) {
                reject("The document is not a SystemVerilog/Verilog file.");
                return;
            }

            let visitedDocuments = new Map<string, boolean>();
            let diagnosticCollection: Map<string, Diagnostic[]> = new Map();

            // Create the lexer and parser
            let text = document.getText();
            let inputStream = new ANTLRInputStream(document.getText());
            let lexer = new SystemVerilogLexer(inputStream);
            let tokenStream = new CommonTokenStream(lexer);
            let parser = new SystemVerilogParser(tokenStream);

            let syntaxError = new SyntaxErrorListener();
            parser.addErrorListener(syntaxError);

            // Parse the input, where `compilationUnit` is whatever entry point you defined
            let tree = parser.system_verilog_text();

            let diagnosticList = new Array<Diagnostic>();
            for (let i = 0; i < syntaxError.error_list.length; i++) {
                let range: Range = getLineRange(
                    syntaxError.error_list[i].line, 
                    syntaxError.error_list[i].offendingSymbol.text, 
                    syntaxError.error_list[i].charPositionInLine);

<<<<<<< HEAD
                let diagnostic = {
                    severity: DiagnosticSeverity.Error,
                    range: range,
                    message: this.getImprovedMessage(syntaxError.error_list[i],document.uri),
                    source: 'systemverilog'
                };
=======
                diagnosticData.filePath = document.uri;
                diagnosticData.line = syntaxError.error_list[i].line;
                diagnosticData.diagnosticSeverity = DiagnosticSeverity.Error;
                diagnosticData.problem = this.getImprovedMessage(syntaxError.error_list[i],document.uri);
                diagnosticData.offendingSymbol = syntaxError.error_list[i].offendingSymbol.text;
                diagnosticData.charPosition = syntaxError.error_list[i].charPositionInLine;
                //push Diagnostic
                if (!isDiagnosticDataUndefined(diagnosticData) && diagnosticData.problem != "") {
>>>>>>> 0b831fc4

                diagnosticList.push(diagnostic);
            }
            diagnosticCollection.set(document.uri,diagnosticList);

            resolve(diagnosticCollection);
        });
    }

    /**
        Function for getting a more helpful error message than the one included
        in the parser error msg property.

        @param parser_error The error object given by the parser
        @returns The appropriate user facing error message
    */
    public getImprovedMessage(parser_error: any, uri: string): string {
        let out: string = parser_error.msg;
        if (parser_error.msg.startsWith("extraneous input")) {
            out = 'extraneous input "' + parser_error.offendingSymbol.text + '"';
        }
        if (parser_error.msg.startsWith("mismatched input")) {
            out = ""; //filter out all errors for mismatched input
        }
        return out;
    }
};<|MERGE_RESOLUTION|>--- conflicted
+++ resolved
@@ -49,25 +49,15 @@
                     syntaxError.error_list[i].offendingSymbol.text, 
                     syntaxError.error_list[i].charPositionInLine);
 
-<<<<<<< HEAD
                 let diagnostic = {
                     severity: DiagnosticSeverity.Error,
                     range: range,
                     message: this.getImprovedMessage(syntaxError.error_list[i],document.uri),
                     source: 'systemverilog'
                 };
-=======
-                diagnosticData.filePath = document.uri;
-                diagnosticData.line = syntaxError.error_list[i].line;
-                diagnosticData.diagnosticSeverity = DiagnosticSeverity.Error;
-                diagnosticData.problem = this.getImprovedMessage(syntaxError.error_list[i],document.uri);
-                diagnosticData.offendingSymbol = syntaxError.error_list[i].offendingSymbol.text;
-                diagnosticData.charPosition = syntaxError.error_list[i].charPositionInLine;
-                //push Diagnostic
-                if (!isDiagnosticDataUndefined(diagnosticData) && diagnosticData.problem != "") {
->>>>>>> 0b831fc4
 
-                diagnosticList.push(diagnostic);
+                if (diagnostic.message != "")
+                    diagnosticList.push(diagnostic);
             }
             diagnosticCollection.set(document.uri,diagnosticList);
 
