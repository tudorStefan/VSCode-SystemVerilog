import {
    Position,
    Range,
    DiagnosticSeverity,
    Diagnostic,
    TextDocument
} from "vscode-languageserver";
import { ANTLRInputStream, CommonTokenStream, ConsoleErrorListener} from 'antlr4ts';
import {SystemVerilogLexer} from './ANTLR/grammar/build/SystemVerilogLexer'
import {SystemVerilogParser} from './ANTLR/grammar/build/SystemVerilogParser'
import {SyntaxErrorListener} from './ANTLR/SyntaxErrorListener'
import { isSystemVerilogDocument, isVerilogDocument, getLineRange } from '../utils/server';
import { DiagnosticData, isDiagnosticDataUndefined } from "./DiagnosticData";

export class ANTLRBackend{

    /**
     * Parse a document with the ANTLR parser and return any diagnostic errors
     * 
     * @param document the document to parse
     * @returns a dictionary of arrays of errors with uri as keys
     */
    public async getDiagnostics(document: TextDocument): Promise<Map<string, Diagnostic[]>> {
        return new Promise((resolve, reject) => {
            if (!document) {
                reject("SystemVerilog: Invalid document.");
                return;
            }

            if (!isSystemVerilogDocument(document) && !isVerilogDocument(document)) {
                reject("The document is not a SystemVerilog/Verilog file.");
                return;
            }

            let visitedDocuments = new Map<string, boolean>();
            let diagnosticCollection: Map<string, Diagnostic[]> = new Map();

            // Get document text
            let text = document.getText();
            // Perform macro replacements
            let new_text = this.macroReplace(text);
            // Create the lexer and parser
            let inputStream = new ANTLRInputStream(new_text);   
            let lexer = new SystemVerilogLexer(inputStream);
            let tokenStream = new CommonTokenStream(lexer);
            let parser = new SystemVerilogParser(tokenStream);

            //Use syntaxError to collect a list of errors found by the parser
            let syntaxError = new SyntaxErrorListener();
            parser.addErrorListener(syntaxError);

            // Parse the input
            let tree = parser.system_verilog_text();

            //place errors in the diagnostic list
            let diagnosticList = new Array<Diagnostic>();
            for (let i = 0; i < syntaxError.error_list.length; i++) {
                let range: Range = getLineRange(
                    syntaxError.error_list[i].line, 
                    syntaxError.error_list[i].offendingSymbol.text, 
                    syntaxError.error_list[i].charPositionInLine);

                let diagnostic = {
                    severity: DiagnosticSeverity.Error,
                    range: range,
                    message: this.getImprovedMessage(syntaxError.error_list[i],document.uri,syntaxError.error_list.length),
                    source: 'systemverilog'
                };

                if (diagnostic.message != "") //If message is blank, ignore it
                    diagnosticList.push(diagnostic);
            }
            diagnosticCollection.set(document.uri,diagnosticList);

            resolve(diagnosticCollection);
        });
    }

    /**
        Function for getting a more helpful error message than the one included
        in the parser error msg property.

        @param parser_error The error object given by the parser
        @param uri The document the error is in
        @param error_count The number of errors found in the file, used to filter out some messages
        @returns The appropriate user facing error message
    */
    public getImprovedMessage(parser_error: any, uri: string, error_count: Number): string {
        let out: string = parser_error.msg;
        if (parser_error.msg.startsWith("extraneous input")) {
            out = 'extraneous input "' + parser_error.offendingSymbol.text + '"';
        }
<<<<<<< HEAD
        if (parser_error.msg.startsWith("mismatched input")) {
            if (error_count > 1)
                out = ""; //filter out all errors for mismatched input
            else
                out = 'mismatched input "' + parser_error.offendingSymbol.text + '"';
=======
        // if (parser_error.msg.startsWith("mismatched input")) {
        //     if (error_count > 1)
        //         out = ""; //filter out all errors for mismatched input
        //     else
        //         out = 'mismatched input "' + parser_error.offendingSymbol.text + '"';
        // }
        return out;
    }
    /**
        Function for replacing macro uses with their appropriate text
        @param text The text to identify macro definitions and replace macro uses within
        @returns The text with macro definitions removed and their uses replaced with the text they represent
    */
    public macroReplace(text: string): string {
        let defines_with_text: [[string, string][], string] = this.extract_defines(text.replace(/\r\n/g, '\n'));
        let defines: [string, string][] = defines_with_text[0];
        let new_text: string = defines_with_text[1];

        let newer_text:string = this.remove_ifdef_ifndef(new_text);
        return this.replace_defines(newer_text, defines);
    }

    /**
     * Function for removing all ifdef and ifndef blocks from text
     * @param text The text to remove all ifdef and ifndef blocks from
     * @returns The text with all ifdef and ifndef blocks removed
     */
    private remove_ifdef_ifndef(text: string): string {
        return text.replace(/(`ifdef|`ifndef)[\s\S]*?`endif/gm, '');
    }

    /**
        Function for identifying macro definitions and removing them from the text
        @param text The text to identify macro definitions and replace macro uses within
        @returns The array of macro labels and the text they represent, and the full text with the macro definitions removed
    */
    private extract_defines(text: string): [[string, string][], string] {
        let current_index: number = text.indexOf('`define');
        let defines: [string, string][] = [];
        let new_text: string;
        if (current_index == -1) {
            new_text = text;
        } else {
            new_text = text.slice(0, current_index);
>>>>>>> be8566fa
        }
        while (current_index != -1) {
            let label: string = text.split(" ", 2)[1];
            let temp_index: number = text.indexOf('\n', current_index);
            while (temp_index != -1 && text.charAt(temp_index - 1) == '\\') {
                temp_index = text.indexOf('\n', temp_index + 1);
            }
            let value: string = text.slice(text.indexOf(label, current_index) + label.length + 1, temp_index);
            value = value.replace('\\\n', '\n');
            defines.push([label, value]);
            current_index = text.indexOf('`define', current_index + 1);
            if (current_index == -1) {
                new_text = new_text.concat(text.slice(temp_index + 1));
            } else {
                new_text = new_text.concat(text.slice(temp_index + 1, current_index));
            }
        }
        return [defines, new_text];
    }

    /**
        Function for replacing the appearances of defined macros with their appropriate text within the full text
        @param text The text to replace the macro uses within
        @param defines The array of macro labels and the text they represent
        @returns The full text, with macro uses replaced with the text they represent
    */
    private replace_defines(text: string, defines: [string, string][]): string {
        let new_text: string = text;
        defines.forEach(function (define) {
            while (new_text.indexOf('`'+define[0]) != -1) {
                new_text = new_text.replace('`' + define[0], define[1]);
            }        
        });
        return new_text;
    }
    /**
        Function for replacing macro uses with their appropriate text
        @param text The text to identify macro definitions and replace macro uses within
        @returns The text with macro definitions removed and their uses replaced with the text they represent
    */
    public macroReplace(text: string): string {
        let defines_with_text: [[string, string][], string] = this.extract_defines(text.replace(/\r\n/g, '\n'));
        let defines: [string, string][] = defines_with_text[0];
        let new_text: string = defines_with_text[1];

        let newer_text:string = this.remove_ifdef_ifndef(new_text);
        return this.replace_defines(newer_text, defines);
    }

    /**
     * Function for removing all ifdef and ifndef blocks from text
     * @param text The text to remove all ifdef and ifndef blocks from
     * @returns The text with all ifdef and ifndef blocks removed
     */
    private remove_ifdef_ifndef(text: string): string {
        return text.replace(/(`ifdef|`ifndef)[\s\S]*?`endif/gm, '');
    }

    /**
        Function for identifying macro definitions and removing them from the text
        @param text The text to identify macro definitions and replace macro uses within
        @returns The array of macro labels and the text they represent, and the full text with the macro definitions removed
    */
    private extract_defines(text: string): [[string, string][], string] {
        let current_index: number = text.indexOf('`define');
        let defines: [string, string][] = [];
        let new_text: string;
        if (current_index == -1) {
            new_text = text;
        } else {
            new_text = text.slice(0, current_index);
        }
        while (current_index != -1) {
            let label: string = text.slice(current_index).split(" ", 2)[1];
            let temp_index: number = text.indexOf('\n', current_index);
            while (temp_index != -1 && text.charAt(temp_index - 1) == '\\') {
                temp_index = text.indexOf('\n', temp_index + 1);
            }
            let value: string = text.slice(text.indexOf(label, current_index) + label.length + 1, temp_index);
            value = value.replace('\\\n', '\n');
            defines.push([label, value]);
            current_index = text.indexOf('`define', current_index + 1);
            if (current_index == -1) {
                new_text = new_text.concat(text.slice(temp_index + 1));
            } else {
                new_text = new_text.concat(text.slice(temp_index + 1, current_index));
            }
        }
        return [defines, new_text];
    }

    /**
        Function for replacing the appearances of defined macros with their appropriate text within the full text
        @param text The text to replace the macro uses within
        @param defines The array of macro labels and the text they represent
        @returns The full text, with macro uses replaced with the text they represent
    */
    private replace_defines(text: string, defines: [string, string][]): string {
        let new_text: string = text;
        defines.forEach(function (define) {
            while (new_text.indexOf('`'+define[0]) != -1) {
                new_text = new_text.replace('`' + define[0], define[1]);
            }        
        });
        return new_text;
    }
};<|MERGE_RESOLUTION|>--- conflicted
+++ resolved
@@ -90,93 +90,15 @@
         if (parser_error.msg.startsWith("extraneous input")) {
             out = 'extraneous input "' + parser_error.offendingSymbol.text + '"';
         }
-<<<<<<< HEAD
         if (parser_error.msg.startsWith("mismatched input")) {
             if (error_count > 1)
                 out = ""; //filter out all errors for mismatched input
             else
                 out = 'mismatched input "' + parser_error.offendingSymbol.text + '"';
-=======
-        // if (parser_error.msg.startsWith("mismatched input")) {
-        //     if (error_count > 1)
-        //         out = ""; //filter out all errors for mismatched input
-        //     else
-        //         out = 'mismatched input "' + parser_error.offendingSymbol.text + '"';
-        // }
-        return out;
-    }
-    /**
-        Function for replacing macro uses with their appropriate text
-        @param text The text to identify macro definitions and replace macro uses within
-        @returns The text with macro definitions removed and their uses replaced with the text they represent
-    */
-    public macroReplace(text: string): string {
-        let defines_with_text: [[string, string][], string] = this.extract_defines(text.replace(/\r\n/g, '\n'));
-        let defines: [string, string][] = defines_with_text[0];
-        let new_text: string = defines_with_text[1];
-
-        let newer_text:string = this.remove_ifdef_ifndef(new_text);
-        return this.replace_defines(newer_text, defines);
+        }
+        return out
     }
 
-    /**
-     * Function for removing all ifdef and ifndef blocks from text
-     * @param text The text to remove all ifdef and ifndef blocks from
-     * @returns The text with all ifdef and ifndef blocks removed
-     */
-    private remove_ifdef_ifndef(text: string): string {
-        return text.replace(/(`ifdef|`ifndef)[\s\S]*?`endif/gm, '');
-    }
-
-    /**
-        Function for identifying macro definitions and removing them from the text
-        @param text The text to identify macro definitions and replace macro uses within
-        @returns The array of macro labels and the text they represent, and the full text with the macro definitions removed
-    */
-    private extract_defines(text: string): [[string, string][], string] {
-        let current_index: number = text.indexOf('`define');
-        let defines: [string, string][] = [];
-        let new_text: string;
-        if (current_index == -1) {
-            new_text = text;
-        } else {
-            new_text = text.slice(0, current_index);
->>>>>>> be8566fa
-        }
-        while (current_index != -1) {
-            let label: string = text.split(" ", 2)[1];
-            let temp_index: number = text.indexOf('\n', current_index);
-            while (temp_index != -1 && text.charAt(temp_index - 1) == '\\') {
-                temp_index = text.indexOf('\n', temp_index + 1);
-            }
-            let value: string = text.slice(text.indexOf(label, current_index) + label.length + 1, temp_index);
-            value = value.replace('\\\n', '\n');
-            defines.push([label, value]);
-            current_index = text.indexOf('`define', current_index + 1);
-            if (current_index == -1) {
-                new_text = new_text.concat(text.slice(temp_index + 1));
-            } else {
-                new_text = new_text.concat(text.slice(temp_index + 1, current_index));
-            }
-        }
-        return [defines, new_text];
-    }
-
-    /**
-        Function for replacing the appearances of defined macros with their appropriate text within the full text
-        @param text The text to replace the macro uses within
-        @param defines The array of macro labels and the text they represent
-        @returns The full text, with macro uses replaced with the text they represent
-    */
-    private replace_defines(text: string, defines: [string, string][]): string {
-        let new_text: string = text;
-        defines.forEach(function (define) {
-            while (new_text.indexOf('`'+define[0]) != -1) {
-                new_text = new_text.replace('`' + define[0], define[1]);
-            }        
-        });
-        return new_text;
-    }
     /**
         Function for replacing macro uses with their appropriate text
         @param text The text to identify macro definitions and replace macro uses within
